// Copyright 2012-2023 The NATS Authors
// Licensed under the Apache License, Version 2.0 (the "License");
// you may not use this file except in compliance with the License.
// You may obtain a copy of the License at
//
// http://www.apache.org/licenses/LICENSE-2.0
//
// Unless required by applicable law or agreed to in writing, software
// distributed under the License is distributed on an "AS IS" BASIS,
// WITHOUT WARRANTIES OR CONDITIONS OF ANY KIND, either express or implied.
// See the License for the specific language governing permissions and
// limitations under the License.

package server

import (
	"time"
)

// Command is a signal used to control a running nats-server process.
type Command string

// Valid Command values.
const (
	CommandStop   = Command("stop")
	CommandQuit   = Command("quit")
	CommandReopen = Command("reopen")
	CommandReload = Command("reload")

	// private for now
	commandLDMode = Command("ldm")
	commandTerm   = Command("term")
)

var (
	// gitCommit injected at build
	gitCommit string
	// trustedKeys is a whitespace separated array of trusted operator's public nkeys.
	trustedKeys string
)

const (
	// VERSION is the current version for the server.
<<<<<<< HEAD
	VERSION = "2.10.0-beta.37"
=======
	VERSION = "2.9.17-RC.1"
>>>>>>> ac68a195

	// PROTO is the currently supported protocol.
	// 0 was the original
	// 1 maintains proto 0, adds echo abilities for CONNECT from the client. Clients
	// should not send echo unless proto in INFO is >= 1.
	PROTO = 1

	// DEFAULT_PORT is the default port for client connections.
	DEFAULT_PORT = 4222

	// RANDOM_PORT is the value for port that, when supplied, will cause the
	// server to listen on a randomly-chosen available port. The resolved port
	// is available via the Addr() method.
	RANDOM_PORT = -1

	// DEFAULT_HOST defaults to all interfaces.
	DEFAULT_HOST = "0.0.0.0"

	// MAX_CONTROL_LINE_SIZE is the maximum allowed protocol control line size.
	// 4k should be plenty since payloads sans connect/info string are separate.
	MAX_CONTROL_LINE_SIZE = 4096

	// MAX_PAYLOAD_SIZE is the maximum allowed payload size. Should be using
	// something different if > 1MB payloads are needed.
	MAX_PAYLOAD_SIZE = (1024 * 1024)

	// MAX_PAYLOAD_MAX_SIZE is the size at which the server will warn about
	// max_payload being too high. In the future, the server may enforce/reject
	// max_payload above this value.
	MAX_PAYLOAD_MAX_SIZE = (8 * 1024 * 1024)

	// MAX_PENDING_SIZE is the maximum outbound pending bytes per client.
	MAX_PENDING_SIZE = (64 * 1024 * 1024)

	// DEFAULT_MAX_CONNECTIONS is the default maximum connections allowed.
	DEFAULT_MAX_CONNECTIONS = (64 * 1024)

	// TLS_TIMEOUT is the TLS wait time.
	TLS_TIMEOUT = 2 * time.Second

	// AUTH_TIMEOUT is the authorization wait time.
	AUTH_TIMEOUT = 2 * time.Second

	// DEFAULT_PING_INTERVAL is how often pings are sent to clients, etc...
	DEFAULT_PING_INTERVAL = 2 * time.Minute

	// DEFAULT_PING_MAX_OUT is maximum allowed pings outstanding before disconnect.
	DEFAULT_PING_MAX_OUT = 2

	// CR_LF string
	CR_LF = "\r\n"

	// LEN_CR_LF hold onto the computed size.
	LEN_CR_LF = len(CR_LF)

	// DEFAULT_FLUSH_DEADLINE is the write/flush deadlines.
	DEFAULT_FLUSH_DEADLINE = 10 * time.Second

	// DEFAULT_HTTP_PORT is the default monitoring port.
	DEFAULT_HTTP_PORT = 8222

	// DEFAULT_HTTP_BASE_PATH is the default base path for monitoring.
	DEFAULT_HTTP_BASE_PATH = "/"

	// ACCEPT_MIN_SLEEP is the minimum acceptable sleep times on temporary errors.
	ACCEPT_MIN_SLEEP = 10 * time.Millisecond

	// ACCEPT_MAX_SLEEP is the maximum acceptable sleep times on temporary errors
	ACCEPT_MAX_SLEEP = 1 * time.Second

	// DEFAULT_ROUTE_CONNECT Route solicitation intervals.
	DEFAULT_ROUTE_CONNECT = 1 * time.Second

	// DEFAULT_ROUTE_RECONNECT Route reconnect intervals.
	DEFAULT_ROUTE_RECONNECT = 1 * time.Second

	// DEFAULT_ROUTE_DIAL Route dial timeout.
	DEFAULT_ROUTE_DIAL = 1 * time.Second

	// DEFAULT_ROUTE_POOL_SIZE Route default pool size
	DEFAULT_ROUTE_POOL_SIZE = 3

	// DEFAULT_LEAF_NODE_RECONNECT LeafNode reconnect interval.
	DEFAULT_LEAF_NODE_RECONNECT = time.Second

	// DEFAULT_LEAF_TLS_TIMEOUT TLS timeout for LeafNodes
	DEFAULT_LEAF_TLS_TIMEOUT = 2 * time.Second

	// PROTO_SNIPPET_SIZE is the default size of proto to print on parse errors.
	PROTO_SNIPPET_SIZE = 32

	// MAX_CONTROL_LINE_SNIPPET_SIZE is the default size of proto to print on max control line errors.
	MAX_CONTROL_LINE_SNIPPET_SIZE = 128

	// MAX_MSG_ARGS Maximum possible number of arguments from MSG proto.
	MAX_MSG_ARGS = 4

	// MAX_RMSG_ARGS Maximum possible number of arguments from RMSG proto.
	MAX_RMSG_ARGS = 6

	// MAX_HMSG_ARGS Maximum possible number of arguments from HMSG proto.
	MAX_HMSG_ARGS = 7

	// MAX_PUB_ARGS Maximum possible number of arguments from PUB proto.
	MAX_PUB_ARGS = 3

	// MAX_HPUB_ARGS Maximum possible number of arguments from HPUB proto.
	MAX_HPUB_ARGS = 4

	// DEFAULT_MAX_CLOSED_CLIENTS is the maximum number of closed connections we hold onto.
	DEFAULT_MAX_CLOSED_CLIENTS = 10000

	// DEFAULT_LAME_DUCK_DURATION is the time in which the server spreads
	// the closing of clients when signaled to go in lame duck mode.
	DEFAULT_LAME_DUCK_DURATION = 2 * time.Minute

	// DEFAULT_LAME_DUCK_GRACE_PERIOD is the duration the server waits, after entering
	// lame duck mode, before starting closing client connections.
	DEFAULT_LAME_DUCK_GRACE_PERIOD = 10 * time.Second

	// DEFAULT_LEAFNODE_INFO_WAIT Route dial timeout.
	DEFAULT_LEAFNODE_INFO_WAIT = 1 * time.Second

	// DEFAULT_LEAFNODE_PORT is the default port for remote leafnode connections.
	DEFAULT_LEAFNODE_PORT = 7422

	// DEFAULT_CONNECT_ERROR_REPORTS is the number of attempts at which a
	// repeated failed route, gateway or leaf node connection is reported.
	// This is used for initial connection, that is, when the server has
	// never had a connection to the given endpoint. Once connected, and
	// if a disconnect occurs, DEFAULT_RECONNECT_ERROR_REPORTS is used
	// instead.
	// The default is to report every 3600 attempts (roughly every hour).
	DEFAULT_CONNECT_ERROR_REPORTS = 3600

	// DEFAULT_RECONNECT_ERROR_REPORTS is the default number of failed
	// attempt to reconnect a route, gateway or leaf node connection.
	// The default is to report every attempt.
	DEFAULT_RECONNECT_ERROR_REPORTS = 1

	// DEFAULT_RTT_MEASUREMENT_INTERVAL is how often we want to measure RTT from
	// this server to clients, routes, gateways or leafnode connections.
	DEFAULT_RTT_MEASUREMENT_INTERVAL = time.Hour

	// DEFAULT_ALLOW_RESPONSE_MAX_MSGS is the default number of responses allowed
	// for a reply subject.
	DEFAULT_ALLOW_RESPONSE_MAX_MSGS = 1

	// DEFAULT_ALLOW_RESPONSE_EXPIRATION is the default time allowed for a given
	// dynamic response permission.
	DEFAULT_ALLOW_RESPONSE_EXPIRATION = 2 * time.Minute

	// DEFAULT_SERVICE_EXPORT_RESPONSE_THRESHOLD is the default time that the system will
	// expect a service export response to be delivered. This is used in corner cases for
	// time based cleanup of reverse mapping structures.
	DEFAULT_SERVICE_EXPORT_RESPONSE_THRESHOLD = 2 * time.Minute

	// DEFAULT_SERVICE_LATENCY_SAMPLING is the default sampling rate for service
	// latency metrics
	DEFAULT_SERVICE_LATENCY_SAMPLING = 100

	// DEFAULT_SYSTEM_ACCOUNT
	DEFAULT_SYSTEM_ACCOUNT = "$SYS"

	// DEFAULT GLOBAL_ACCOUNT
	DEFAULT_GLOBAL_ACCOUNT = "$G"

	// DEFAULT_FETCH_TIMEOUT is the default time that the system will wait for an account fetch to return.
	DEFAULT_ACCOUNT_FETCH_TIMEOUT = 1900 * time.Millisecond
)<|MERGE_RESOLUTION|>--- conflicted
+++ resolved
@@ -41,11 +41,7 @@
 
 const (
 	// VERSION is the current version for the server.
-<<<<<<< HEAD
-	VERSION = "2.10.0-beta.37"
-=======
-	VERSION = "2.9.17-RC.1"
->>>>>>> ac68a195
+	VERSION = "2.10.0-beta.38"
 
 	// PROTO is the currently supported protocol.
 	// 0 was the original
